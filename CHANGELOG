## Unreleased

<<<<<<< HEAD
* Remove broken caching from qcore.inspection.get_full_name
=======
- Add support for Python 3.10
>>>>>>> 4fb8549d

## 1.7.0

* Update mypy version
* Drop support for Python 2.7, 3.4, and 3.5
* Add support for Python 3.9
* Build wheels using GitHub actions and cibuildwheel
* Improve stub files
* Prevent AttributeError in qcore.inspection.get_original_fn
* Use relative imports in pxd files

## 1.6.1

* Support Python 3.8

## 1.6.0

* Optimize import time
* Add to AssertRaises stubs
* Add assert_startswith and assert_endswith

## 1.5.0

* Fix stub for decorator_of_context_manager
* Add qcore.Utime typing helper
* Add clear() method to LRUCache
* Fix stub for LRUCache

## 0.5.1
* Add __prepare__ to some metaclasses to fix errors with six 1.11.0.

## 0.5.0
* Start publishing manylinux wheels
* Support Python 3.7
* Improve pickle implementation for enums
* Add type stubs

## 0.4.2
* Improve installation procedure

## 0.4.1
* Add qcore.caching.lru_cache
* Declare Cython as a setup_requires dependency

## 0.4.0
* Add support for some new features in py3 (e.g. keyword-only args).
* Make pickling/unpickling of enums work across py2 and py3.
* Make helpers.object_from_string handle more cases.

## 0.3.0
* Various enum improvements. Invalid values are now disallowed, methods like
  get_names() return members in consistent order, there is a new IntEnum
  class, and some new methods were added.
* Cython is no longer required to import qcore if it has not been compiled with
  Cython.
* @qcore.caching.memoize() is now more efficient.

## 0.2.1
* MarkerObject names are now always text
* Fix equality for DecoratorBinder objects to work correctly in compiled and
  non-compiled Python 2 and 3.
* Errors run during event handlers are now reraised with a meaningful
  traceback.

## 0.2.0
* Public release<|MERGE_RESOLUTION|>--- conflicted
+++ resolved
@@ -1,10 +1,7 @@
 ## Unreleased
 
-<<<<<<< HEAD
 * Remove broken caching from qcore.inspection.get_full_name
-=======
-- Add support for Python 3.10
->>>>>>> 4fb8549d
+* Add support for Python 3.10
 
 ## 1.7.0
 
